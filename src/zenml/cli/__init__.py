--- conflicted
+++ resolved
@@ -16,18 +16,9 @@
 
 init_logging()
 
-<<<<<<< HEAD
 from zenml.cli.base import *  # noqa
 from zenml.cli.config import *  # noqa
+from zenml.cli.example import *  # noqa
 from zenml.cli.pipeline import *  # noqa
-
-# from .example import *  # noqa
 from zenml.cli.stack import *  # noqa
-from zenml.cli.version import *  # noqa
-=======
-from .base import *  # noqa
-from .config import *  # noqa
-from .example import *  # noqa
-from .stack import *  # noqa
-from .version import *  # noqa
->>>>>>> 199268ed
+from zenml.cli.version import *  # noqa